/*
 * Copyright 2011 Nan Deng
 *
 * Licensed under the Apache License, Version 2.0 (the "License");
 * you may not use this file except in compliance with the License.
 * You may obtain a copy of the License at
 *
 *     http://www.apache.org/licenses/LICENSE-2.0
 *
 * Unless required by applicable law or agreed to in writing, software
 * distributed under the License is distributed on an "AS IS" BASIS,
 * WITHOUT WARRANTIES OR CONDITIONS OF ANY KIND, either express or implied.
 * See the License for the specific language governing permissions and
 * limitations under the License.
 *
 */

package main

import (
	"flag"
	"fmt"
<<<<<<< HEAD
	"github.com/uniqush/uniqush-push/srv"
=======
	. "github.com/uniqush/uniqush-push/srv"
>>>>>>> 35d14b9e
	"os"
)

var uniqushPushConfFlags = flag.String("config", "/etc/uniqush/uniqush-push.conf", "Config file path")
var uniqushPushShowVersionFlag = flag.Bool("version", false, "Version info")

var uniqushPushVersion = "uniqush-push 1.4.0"

func installPushSrvices() {
<<<<<<< HEAD
	srv.InstallGCM()
	srv.InstallC2DM()
	srv.InstallAPNS()
=======
	InstallGCM()
	InstallC2DM()
	InstallAPNS()
>>>>>>> 35d14b9e
}

func main() {
	flag.Parse()
	if *uniqushPushShowVersionFlag {
		fmt.Printf("%v\n", uniqushPushVersion)
		return
	}
	installPushSrvices()
	unisys, err := LoadPushProgram(*uniqushPushConfFlags, uniqushPushVersion)
	if err != nil {
		fmt.Fprintf(os.Stderr, "Fatal Error: %v\n", err)
		os.Exit(-1)
	}
	unisys.Run()
}<|MERGE_RESOLUTION|>--- conflicted
+++ resolved
@@ -20,11 +20,7 @@
 import (
 	"flag"
 	"fmt"
-<<<<<<< HEAD
-	"github.com/uniqush/uniqush-push/srv"
-=======
 	. "github.com/uniqush/uniqush-push/srv"
->>>>>>> 35d14b9e
 	"os"
 )
 
@@ -34,15 +30,9 @@
 var uniqushPushVersion = "uniqush-push 1.4.0"
 
 func installPushSrvices() {
-<<<<<<< HEAD
-	srv.InstallGCM()
-	srv.InstallC2DM()
-	srv.InstallAPNS()
-=======
 	InstallGCM()
 	InstallC2DM()
 	InstallAPNS()
->>>>>>> 35d14b9e
 }
 
 func main() {
